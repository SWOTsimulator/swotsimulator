--- conflicted
+++ resolved
@@ -55,11 +55,8 @@
     p.savesignal = getattr(p, 'savesignal', False)
     p.proc_count = getattr(p, 'proc_number', 1)
     p.file_coeff = getattr(p, 'file_coeff', None)
-<<<<<<< HEAD
     p.start_date = getattr(p, 'start_date', '2000-01-01 00:00:00')
-=======
     p.orbit_cycle = getattr(p, 'orbit_cycle', const.tcycle)
->>>>>>> b274b70b
     check_option(p)
     return None
 
